--- conflicted
+++ resolved
@@ -9,11 +9,7 @@
     "highlight.js": "^11.8.0"
   },
   "scripts": {
-<<<<<<< HEAD
-    "docco": "find . \\( -name '*.js' -o -name '*.py' -o -name '*.hs' \\) ! -path './node_modules/*' ! -path './scripts/*' | xargs docco",
-=======
-    "docco": "find . \\( -name '*.js' -o -name '*.py' -o -name '*.c' \\) ! -path './node_modules/*' ! -path './scripts/*' | xargs docco",
->>>>>>> 4b065e0a
+    "docco": "find . \\( -name '*.js' -o -name '*.py' -o -name '*.c' -o -name '*.hs' \\) ! -path './node_modules/*' ! -path './scripts/*' | xargs docco",
     "gen-site": "npm run docco && node _scripts/generateIndex.mjs > docs/index.html"
   }
 }