--- conflicted
+++ resolved
@@ -20,13 +20,13 @@
             <div id="jump_page">
               
                 
-<<<<<<< HEAD
+                <a class="source" href="../bit-sliced-signatures/index.html">
+                  ./bit-sliced-signatures/index.c
+                </a>
+              
+                
                 <a class="source" href="../json-parser/index.html">
                   ./json-parser/index.hs
-=======
-                <a class="source" href="../bit-sliced-signatures/index.html">
-                  ./bit-sliced-signatures/index.c
->>>>>>> 4b065e0a
                 </a>
               
                 
